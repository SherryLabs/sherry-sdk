--- conflicted
+++ resolved
@@ -15,13 +15,8 @@
 
 When sending cross-chain messages, it is important to consider certain aspects: the cost associated with the message, which includes executing a transaction on the destination blockchain, and any potential gas surplus that may occur.
 
-<<<<<<< HEAD
 
 Gas Cost: Cross-chain transfers require additional gas to facilitate the communication between chains. When specifying Celo (or any supported chain) as the chains, the transaction includes a gas cost which is more than standard transfers due to the complexity of cross-chain operations.
-=======
-Gas Cost: Cross-chain transfers require additional gas to facilitate the communication between chains. When specifying Celo (or any supported chain
-) as the chains, the transaction includes a gas cost which is more than standard transfers due to the complexity of cross-chain operations.
->>>>>>> 23b5dab6
 Excess Gas Refund: Any excess gas, after the transaction is completed, is refunded to the sender on the Avalanche chain, ensuring you only pay for what is necessary.
 
 ## Cross-Chain Message Costs
